--- conflicted
+++ resolved
@@ -9,15 +9,11 @@
       - .env.docker
     environment:
       # Override specific settings for Docker deployment
-      - DATABASE_URL=postgresql://aicrm_user:${DATABASE_PASSWORD:-aicrm123}@postgres:5432/aicrm_db
       - REDIS_URL=redis://redis:6379/0
       - HOST=0.0.0.0
       - PORT=5001
-<<<<<<< HEAD
       - DATABASE_URL=postgresql://aicrm_user:${DATABASE_PASSWORD:-your_secure_password}@postgres:5432/aicrm_db
-=======
       - ENVIRONMENT=production
->>>>>>> 05469a2f
       - DEBUG=false
       - LOG_LEVEL=INFO
       - WORKERS=4
