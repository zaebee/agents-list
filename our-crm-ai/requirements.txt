<<<<<<< HEAD
# Core Dependencies
Flask==2.1.0
requests==2.26.0
flask-cors==3.0.10

# Analytics and Monitoring Dependencies
pandas==2.0.1
seaborn==0.12.2
plotly==5.14.1

# Performance and Monitoring
prometheus-client==0.16.0
gunicorn==20.1.0

# Data Processing and Visualization
numpy==1.22.3
scipy==1.8.0

# Logging and Observability
python-json-logger==2.0.4
=======
requests
>>>>>>> ef49a9b4
sentence-transformers
faiss-cpu
anthropic
black
<<<<<<< HEAD
flake8
=======
flake8
Flask
>>>>>>> ef49a9b4
<|MERGE_RESOLUTION|>--- conflicted
+++ resolved
@@ -1,4 +1,3 @@
-<<<<<<< HEAD
 # Core Dependencies
 Flask==2.1.0
 requests==2.26.0
@@ -19,16 +18,9 @@
 
 # Logging and Observability
 python-json-logger==2.0.4
-=======
-requests
->>>>>>> ef49a9b4
 sentence-transformers
 faiss-cpu
 anthropic
 black
-<<<<<<< HEAD
 flake8
-=======
-flake8
-Flask
->>>>>>> ef49a9b4
+Flask