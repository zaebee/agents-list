# Claude Code Subagents Collection

A comprehensive collection of specialized AI subagents for [Claude Code](https://docs.anthropic.com/en/docs/claude-code), designed to enhance development workflows with domain-specific expertise.

## Overview

<<<<<<< HEAD
This repository contains 55 specialized subagents that extend Claude Code's capabilities. Each subagent is an expert in a specific domain, automatically invoked based on context or explicitly called when needed. All agents are configured with specific Claude models based on task complexity for optimal performance and cost-effectiveness.
=======
This repository contains 52 specialized subagents that extend Claude Code's capabilities. Each subagent is an expert in a specific domain, automatically invoked based on context or explicitly called when needed. All agents are configured with specific Claude models based on task complexity for optimal performance and cost-effectiveness.
>>>>>>> f3d30df8

## Available Subagents

### Development & Architecture
- **[backend-architect](backend-architect.md)** - Design RESTful APIs, microservice boundaries, and database schemas
- **[frontend-developer](frontend-developer.md)** - Build React components, implement responsive layouts, and handle client-side state management
- **[ui-ux-designer](ui-ux-designer.md)** - Create interface designs, wireframes, and design systems
- **[mobile-developer](mobile-developer.md)** - Develop React Native or Flutter apps with native integrations
- **[graphql-architect](graphql-architect.md)** - Design GraphQL schemas, resolvers, and federation
- **[architect-reviewer](architect-review.md)** - Reviews code changes for architectural consistency and patterns

### Language Specialists
- **[python-pro](python-pro.md)** - Write idiomatic Python code with advanced features and optimizations
- **[golang-pro](golang-pro.md)** - Write idiomatic Go code with goroutines, channels, and interfaces
- **[rust-pro](rust-pro.md)** - Write idiomatic Rust with ownership patterns, lifetimes, and trait implementations
- **[c-pro](c-pro.md)** - Write efficient C code with proper memory management and system calls
- **[cpp-pro](cpp-pro.md)** - Write idiomatic C++ code with modern features, RAII, smart pointers, and STL algorithms
- **[javascript-pro](javascript-pro.md)** - Master modern JavaScript with ES6+, async patterns, and Node.js APIs
- **[typescript-pro](typescript-pro.md)** - Master TypeScript with advanced types, generics, and strict type safety
- **[php-pro](php-pro.md)** - Write idiomatic PHP code with modern features and performance optimizations
- **[java-pro](java-pro.md)** - Master modern Java with streams, concurrency, and JVM optimization
- **[csharp-pro](csharp-pro.md)** - Write modern C# code with advanced features and .NET optimization
- **[unity-developer](unity-developer.md)** - Build Unity games with optimized scripts and performance tuning
- **[ios-developer](ios-developer.md)** - Develop native iOS applications with Swift/SwiftUI
- **[sql-pro](sql-pro.md)** - Write complex SQL queries, optimize execution plans, and design normalized schemas

### Infrastructure & Operations
- **[devops-troubleshooter](devops-troubleshooter.md)** - Debug production issues, analyze logs, and fix deployment failures
- **[deployment-engineer](deployment-engineer.md)** - Configure CI/CD pipelines, Docker containers, and cloud deployments
- **[cloud-architect](cloud-architect.md)** - Design AWS/Azure/GCP infrastructure and optimize cloud costs
- **[database-optimizer](database-optimizer.md)** - Optimize SQL queries, design efficient indexes, and handle database migrations
- **[database-admin](database-admin.md)** - Manage database operations, backups, replication, and monitoring
- **[terraform-specialist](terraform-specialist.md)** - Write advanced Terraform modules, manage state files, and implement IaC best practices
- **[incident-responder](incident-responder.md)** - Handles production incidents with urgency and precision
- **[network-engineer](network-engineer.md)** - Debug network connectivity, configure load balancers, and analyze traffic patterns
- **[dx-optimizer](dx-optimizer.md)** - Developer Experience specialist that improves tooling, setup, and workflows

### Quality & Security
- **[code-reviewer](code-reviewer.md)** - Expert code review with deep configuration security focus and production reliability
- **[security-auditor](security-auditor.md)** - Review code for vulnerabilities and ensure OWASP compliance
- **[test-automator](test-automator.md)** - Create comprehensive test suites with unit, integration, and e2e tests
- **[performance-engineer](performance-engineer.md)** - Profile applications, optimize bottlenecks, and implement caching strategies
- **[debugger](debugger.md)** - Debugging specialist for errors, test failures, and unexpected behavior
- **[error-detective](error-detective.md)** - Search logs and codebases for error patterns, stack traces, and anomalies
- **[search-specialist](search-specialist.md)** - Expert web researcher using advanced search techniques and synthesis

### Data & AI
- **[data-scientist](data-scientist.md)** - Data analysis expert for SQL queries, BigQuery operations, and data insights
- **[data-engineer](data-engineer.md)** - Build ETL pipelines, data warehouses, and streaming architectures
- **[ai-engineer](ai-engineer.md)** - Build LLM applications, RAG systems, and prompt pipelines
- **[ml-engineer](ml-engineer.md)** - Implement ML pipelines, model serving, and feature engineering
- **[mlops-engineer](mlops-engineer.md)** - Build ML pipelines, experiment tracking, and model registries
- **[prompt-engineer](prompt-engineer.md)** - Optimizes prompts for LLMs and AI systems

### Specialized Domains
- **[api-documenter](api-documenter.md)** - Create OpenAPI/Swagger specs and write developer documentation
- **[payment-integration](payment-integration.md)** - Integrate Stripe, PayPal, and payment processors
- **[quant-analyst](quant-analyst.md)** - Build financial models, backtest trading strategies, and analyze market data
- **[risk-manager](risk-manager.md)** - Monitor portfolio risk, R-multiples, and position limits
- **[legacy-modernizer](legacy-modernizer.md)** - Refactor legacy codebases and implement gradual modernization
- **[context-manager](context-manager.md)** - Manages context across multiple agents and long-running tasks

### Documentation
- **[docs-architect](docs-architect.md)** - Creates comprehensive technical documentation from existing codebases
- **[reference-builder](reference-builder.md)** - Creates exhaustive technical references and API documentation
- **[tutorial-engineer](tutorial-engineer.md)** - Creates step-by-step tutorials and educational content from code

### Business & Marketing
- **[business-analyst](business-analyst.md)** - Analyze metrics, create reports, and track KPIs
- **[content-marketer](content-marketer.md)** - Write blog posts, social media content, and email newsletters
- **[sales-automator](sales-automator.md)** - Draft cold emails, follow-ups, and proposal templates
- **[customer-support](customer-support.md)** - Handle support tickets, FAQ responses, and customer emails
- **[legal-advisor](legal-advisor.md)** - Draft privacy policies, terms of service, disclaimers, and legal notices

## Model Assignments

<<<<<<< HEAD
All 55 subagents are configured with specific Claude models based on task complexity:
=======
All 52 subagents are configured with specific Claude models based on task complexity:
>>>>>>> f3d30df8

### 🚀 Haiku (Fast & Cost-Effective) - 9 agents
**Model:** `haiku`
- `data-scientist` - SQL queries and data analysis
- `api-documenter` - OpenAPI/Swagger documentation
- `reference-builder` - Exhaustive technical references and API documentation
- `business-analyst` - Metrics and KPI tracking
- `content-marketer` - Blog posts and social media
- `customer-support` - Support tickets and FAQs
- `sales-automator` - Cold emails and proposals
- `search-specialist` - Web research and information gathering
- `legal-advisor` - Privacy policies and compliance documents

### ⚡ Sonnet (Balanced Performance) - 33 agents
**Model:** `sonnet`

**Development & Languages:**
- `python-pro` - Python development with advanced features
- `javascript-pro` - Modern JavaScript and Node.js
- `typescript-pro` - Advanced TypeScript with type systems
- `golang-pro` - Go concurrency and idiomatic patterns
- `rust-pro` - Rust memory safety and systems programming
- `c-pro` - C programming and embedded systems
- `cpp-pro` - Modern C++ with STL and templates
- `php-pro` - Modern PHP with advanced features
- `java-pro` - Modern Java with streams and concurrency
- `csharp-pro` - Modern C# with .NET frameworks and patterns
- `unity-developer` - Unity game development and optimization
- `ios-developer` - Native iOS development with Swift/SwiftUI
- `frontend-developer` - React components and UI
- `ui-ux-designer` - Interface design and wireframes
- `backend-architect` - API design and microservices
- `mobile-developer` - React Native/Flutter apps
- `sql-pro` - Complex SQL optimization
- `graphql-architect` - GraphQL schemas and resolvers

**Infrastructure & Operations:**
- `devops-troubleshooter` - Production debugging
- `deployment-engineer` - CI/CD pipelines
- `database-optimizer` - Query optimization
- `database-admin` - Database operations
- `terraform-specialist` - Infrastructure as Code
- `network-engineer` - Network configuration
- `dx-optimizer` - Developer experience
- `data-engineer` - ETL pipelines

**Quality & Support:**
- `test-automator` - Test suite creation
- `code-reviewer` - Code quality analysis
- `debugger` - Error investigation
- `error-detective` - Log analysis
- `ml-engineer` - ML model deployment
- `legacy-modernizer` - Framework migrations
- `payment-integration` - Payment processing

### 🧠 Opus (Maximum Capability) - 13 agents
**Model:** `opus`
- `ai-engineer` - LLM applications and RAG systems
- `security-auditor` - Vulnerability analysis
- `performance-engineer` - Application optimization
- `incident-responder` - Production incident handling
- `mlops-engineer` - ML infrastructure
- `architect-reviewer` - Architectural consistency
- `cloud-architect` - Cloud infrastructure design
- `prompt-engineer` - LLM prompt optimization
- `context-manager` - Multi-agent coordination
- `quant-analyst` - Financial modeling
- `risk-manager` - Portfolio risk management
- `docs-architect` - Comprehensive technical documentation from codebases
- `tutorial-engineer` - Step-by-step tutorials and educational content

## Installation

These subagents are automatically available when placed in `~/.claude/agents/` directory.

```bash
cd ~/.claude
git clone https://github.com/wshobson/agents.git
```

## Usage

### Automatic Invocation
Claude Code will automatically delegate to the appropriate subagent based on the task context and the subagent's description.

### Explicit Invocation
Mention the subagent by name in your request:
```
"Use the code-reviewer to check my recent changes"
"Have the security-auditor scan for vulnerabilities"
"Get the performance-engineer to optimize this bottleneck"
```

## Usage Examples

### Single Agent Tasks
```bash
# Code quality and review
"Use code-reviewer to analyze this component for best practices"
"Have code-reviewer scrutinize these configuration changes"
"Have security-auditor check for OWASP compliance issues"

# Development tasks  
"Get backend-architect to design a user authentication API"
"Use frontend-developer to create a responsive dashboard layout"

# Infrastructure and operations
"Have devops-troubleshooter analyze these production logs"
"Use cloud-architect to design a scalable AWS architecture"
"Get network-engineer to debug SSL certificate issues"
"Use database-admin to set up backup and replication"

# Data and AI
"Get data-scientist to analyze this customer behavior dataset"
"Use ai-engineer to build a RAG system for document search"
"Have mlops-engineer set up MLflow experiment tracking"

# Business and marketing
"Have business-analyst create investor deck with growth metrics"
"Use content-marketer to write SEO-optimized blog post"
"Get sales-automator to create cold email sequence"
"Have customer-support draft FAQ documentation"
```

### Multi-Agent Workflows

These subagents work together seamlessly, and for more complex orchestrations, you can use the **[Claude Code Commands](https://github.com/wshobson/commands)** collection which provides 52 pre-built slash commands that leverage these subagents in sophisticated workflows.

```bash
# Feature development workflow
"Implement user authentication feature"
# Automatically uses: backend-architect → frontend-developer → test-automator → security-auditor

# Performance optimization workflow  
"Optimize the checkout process performance"
# Automatically uses: performance-engineer → database-optimizer → frontend-developer

# Production incident workflow
"Debug high memory usage in production"
# Automatically uses: incident-responder → devops-troubleshooter → error-detective → performance-engineer

# Network connectivity workflow
"Fix intermittent API timeouts"
# Automatically uses: network-engineer → devops-troubleshooter → performance-engineer

# Database maintenance workflow
"Set up disaster recovery for production database"
# Automatically uses: database-admin → database-optimizer → incident-responder

# ML pipeline workflow
"Build end-to-end ML pipeline with monitoring"
# Automatically uses: mlops-engineer → ml-engineer → data-engineer → performance-engineer

# Product launch workflow
"Launch new feature with marketing campaign"
# Automatically uses: business-analyst → content-marketer → sales-automator → customer-support
```

### Advanced Workflows with Slash Commands

For more sophisticated multi-subagent orchestration, use the companion [Commands repository](https://github.com/wshobson/commands):

```bash
# Complex feature development (8+ subagents)
/full-stack-feature Build user dashboard with real-time analytics

# Production incident response (5+ subagents) 
/incident-response Database connection pool exhausted

# ML infrastructure setup (6+ subagents)
/ml-pipeline Create recommendation engine with A/B testing

# Security-focused implementation (7+ subagents)
/security-hardening Implement OAuth2 with zero-trust architecture
```

## Subagent Format

Each subagent follows this structure:
```markdown
---
name: subagent-name
description: When this subagent should be invoked
model: haiku  # Optional - specify which model to use (haiku/sonnet/opus)
tools: tool1, tool2  # Optional - defaults to all tools
---

System prompt defining the subagent's role and capabilities
```

### Model Configuration

As of Claude Code v1.0.64, subagents can specify which Claude model they should use. This allows for cost-effective task delegation based on complexity:

- **Low Complexity (Haiku)**: Simple tasks like basic data analysis, documentation generation, and standard responses
- **Medium Complexity (Sonnet)**: Development tasks, code review, testing, and standard engineering work  
- **High Complexity (Opus)**: Critical tasks like security auditing, architecture review, incident response, and AI/ML engineering

Available models (using simplified naming as of Claude Code v1.0.64):
- `haiku` - Fast and cost-effective for simple tasks
- `sonnet` - Balanced performance for most development work
- `opus` - Most capable for complex analysis and critical tasks

If no model is specified, the subagent will use the system's default model.

## Agent Orchestration Patterns

Claude Code automatically coordinates agents using these common patterns:

### Sequential Workflows
```
User Request → Agent A → Agent B → Agent C → Result

Example: "Build a new API feature"
backend-architect → frontend-developer → test-automator → security-auditor
```

### Parallel Execution
```
User Request → Agent A + Agent B (simultaneously) → Merge Results

Example: "Optimize application performance" 
performance-engineer + database-optimizer → Combined recommendations
```

### Conditional Branching
```
User Request → Analysis → Route to appropriate specialist

Example: "Fix this bug"
debugger (analyzes) → Routes to: backend-architect OR frontend-developer OR devops-troubleshooter
```

### Review & Validation
```
Primary Agent → Review Agent → Final Result

Example: "Implement payment processing"
payment-integration → security-auditor → Validated implementation
```

## When to Use Which Agent

### 🏗️ Planning & Architecture
- **backend-architect**: API design, database schemas, system architecture
- **frontend-developer**: UI/UX planning, component architecture
- **ui-ux-designer**: Interface design, wireframes, design systems, user research
- **cloud-architect**: Infrastructure design, scalability planning

### 🔧 Implementation & Development  
- **python-pro**: Python-specific development tasks
- **golang-pro**: Go-specific development tasks
- **rust-pro**: Rust-specific development, memory safety, systems programming
- **c-pro**: C programming, embedded systems, performance-critical code
- **javascript-pro**: Modern JavaScript, async patterns, Node.js/browser code
- **typescript-pro**: Advanced TypeScript, generics, type inference, enterprise patterns
- **java-pro**: Modern Java development, streams, concurrency, Spring Boot
- **csharp-pro**: Modern C# development, .NET frameworks, enterprise patterns
- **unity-developer**: Unity game development, C# scripting, performance optimization
- **ios-developer**: Native iOS development with Swift/SwiftUI
- **sql-pro**: Database queries, schema design, query optimization
- **mobile-developer**: React Native/Flutter development

### 🛠️ Operations & Maintenance
- **devops-troubleshooter**: Production issues, deployment problems
- **incident-responder**: Critical outages requiring immediate response
- **database-optimizer**: Query performance, indexing strategies
- **database-admin**: Backup strategies, replication, user management, disaster recovery
- **terraform-specialist**: Infrastructure as Code, Terraform modules, state management
- **network-engineer**: Network connectivity, load balancers, SSL/TLS, DNS debugging

### 📊 Analysis & Optimization
- **performance-engineer**: Application bottlenecks, optimization
- **security-auditor**: Vulnerability scanning, compliance checks
- **data-scientist**: Data analysis, insights, reporting
- **mlops-engineer**: ML infrastructure, experiment tracking, model registries, pipeline automation

### 🧪 Quality Assurance
- **code-reviewer**: Code quality, configuration security, production reliability
- **test-automator**: Test strategy, test suite creation
- **debugger**: Bug investigation, error resolution
- **error-detective**: Log analysis, error pattern recognition, root cause analysis
- **search-specialist**: Deep web research, competitive analysis, fact-checking

### 📚 Documentation
- **api-documenter**: OpenAPI/Swagger specs, API documentation
- **docs-architect**: Comprehensive technical documentation, architecture guides, system manuals
- **reference-builder**: Exhaustive API references, configuration guides, parameter documentation
- **tutorial-engineer**: Step-by-step tutorials, learning paths, educational content

### 💼 Business & Strategy
- **business-analyst**: KPIs, revenue models, growth projections, investor metrics
- **risk-manager**: Portfolio risk, hedging strategies, R-multiples, position sizing
- **content-marketer**: SEO content, blog posts, social media, email campaigns
- **sales-automator**: Cold emails, follow-ups, proposals, lead nurturing
- **customer-support**: Support tickets, FAQs, help documentation, troubleshooting
- **legal-advisor** - Draft privacy policies, terms of service, disclaimers, and legal notices 

## Best Practices

### 🎯 Task Delegation
1. **Let Claude Code delegate automatically** - The main agent analyzes context and selects optimal agents
2. **Be specific about requirements** - Include constraints, tech stack, and quality requirements
3. **Trust agent expertise** - Each agent is optimized for their domain

### 🔄 Multi-Agent Workflows
4. **Start with high-level requests** - Let agents coordinate complex multi-step tasks
5. **Provide context between agents** - Ensure agents have necessary background information
6. **Review integration points** - Check how different agents' outputs work together

### 🎛️ Explicit Control
7. **Use explicit invocation for specific needs** - When you want a particular expert's perspective
8. **Combine multiple agents strategically** - Different specialists can validate each other's work
9. **Request specific review patterns** - "Have security-auditor review backend-architect's API design"

### 📈 Optimization
10. **Monitor agent effectiveness** - Learn which agents work best for your use cases
11. **Iterate on complex tasks** - Use agent feedback to refine requirements
12. **Leverage agent strengths** - Match task complexity to agent capabilities

## Contributing

To add a new subagent:
1. Create a new `.md` file following the format above
2. Use lowercase, hyphen-separated names
3. Write clear descriptions for when the subagent should be used
4. Include specific instructions in the system prompt

## Troubleshooting

### Common Issues

**Agent not being invoked automatically:**
- Ensure your request clearly indicates the domain (e.g., "performance issue" → performance-engineer)
- Be specific about the task type (e.g., "review code" → code-reviewer)

**Unexpected agent selection:**
- Provide more context about your tech stack and requirements
- Use explicit invocation if you need a specific agent

**Multiple agents producing conflicting advice:**
- This is normal - different specialists may have different priorities
- Ask for clarification: "Reconcile the recommendations from security-auditor and performance-engineer"

**Agent seems to lack context:**
- Provide background information in your request
- Reference previous conversations or established patterns

### Getting Help

If agents aren't working as expected:
1. Check agent descriptions in their individual files
2. Try more specific language in your requests
3. Use explicit invocation to test specific agents
4. Provide more context about your project and goals

## License

This project is licensed under the MIT License - see the [LICENSE](LICENSE) file for details.

## Learn More

- [Claude Code Documentation](https://docs.anthropic.com/en/docs/claude-code)
- [Subagents Documentation](https://docs.anthropic.com/en/docs/claude-code/sub-agents)
- [Claude Code GitHub](https://github.com/anthropics/claude-code)<|MERGE_RESOLUTION|>--- conflicted
+++ resolved
@@ -4,11 +4,7 @@
 
 ## Overview
 
-<<<<<<< HEAD
 This repository contains 55 specialized subagents that extend Claude Code's capabilities. Each subagent is an expert in a specific domain, automatically invoked based on context or explicitly called when needed. All agents are configured with specific Claude models based on task complexity for optimal performance and cost-effectiveness.
-=======
-This repository contains 52 specialized subagents that extend Claude Code's capabilities. Each subagent is an expert in a specific domain, automatically invoked based on context or explicitly called when needed. All agents are configured with specific Claude models based on task complexity for optimal performance and cost-effectiveness.
->>>>>>> f3d30df8
 
 ## Available Subagents
 
@@ -85,11 +81,7 @@
 
 ## Model Assignments
 
-<<<<<<< HEAD
 All 55 subagents are configured with specific Claude models based on task complexity:
-=======
-All 52 subagents are configured with specific Claude models based on task complexity:
->>>>>>> f3d30df8
 
 ### 🚀 Haiku (Fast & Cost-Effective) - 9 agents
 **Model:** `haiku`
